--- conflicted
+++ resolved
@@ -42,11 +42,8 @@
     "tr": "mpoyraz/wav2vec2-xls-r-300m-cv7-turkish",
     "da": "saattrupdan/wav2vec2-xls-r-300m-ftspeech",
     "he": "imvladikon/wav2vec2-xls-r-300m-hebrew",
-<<<<<<< HEAD
-    "vi": 'nguyenvulebinh/wav2vec2-base-vi'
-=======
+    "vi": 'nguyenvulebinh/wav2vec2-base-vi',
     "ko": "kresnik/wav2vec2-large-xlsr-korean",
->>>>>>> 17e2f7f8
 }
 
 
